--- conflicted
+++ resolved
@@ -31,30 +31,19 @@
 import org.eclipse.linuxtools.internal.lttng2.kernel.ui.Messages;
 import org.eclipse.linuxtools.lttng2.kernel.core.trace.CtfKernelTrace;
 import org.eclipse.linuxtools.tmf.core.ctfadaptor.CtfTmfTimestamp;
-<<<<<<< HEAD
-import org.eclipse.linuxtools.tmf.core.event.ITmfEvent;
-=======
->>>>>>> 6151d86c
 import org.eclipse.linuxtools.tmf.core.event.TmfTimeRange;
 import org.eclipse.linuxtools.tmf.core.event.TmfTimestamp;
 import org.eclipse.linuxtools.tmf.core.exceptions.AttributeNotFoundException;
 import org.eclipse.linuxtools.tmf.core.exceptions.StateValueTypeException;
 import org.eclipse.linuxtools.tmf.core.exceptions.TimeRangeException;
 import org.eclipse.linuxtools.tmf.core.interval.ITmfStateInterval;
-<<<<<<< HEAD
-=======
 import org.eclipse.linuxtools.tmf.core.signal.TmfExperimentDisposedSignal;
->>>>>>> 6151d86c
 import org.eclipse.linuxtools.tmf.core.signal.TmfExperimentSelectedSignal;
 import org.eclipse.linuxtools.tmf.core.signal.TmfRangeSynchSignal;
 import org.eclipse.linuxtools.tmf.core.signal.TmfSignalHandler;
 import org.eclipse.linuxtools.tmf.core.signal.TmfStateSystemBuildCompleted;
 import org.eclipse.linuxtools.tmf.core.signal.TmfTimeSynchSignal;
 import org.eclipse.linuxtools.tmf.core.statesystem.IStateSystemQuerier;
-<<<<<<< HEAD
-import org.eclipse.linuxtools.tmf.core.statesystem.IStateSystemQuerier2;
-=======
->>>>>>> 6151d86c
 import org.eclipse.linuxtools.tmf.core.trace.ITmfTrace;
 import org.eclipse.linuxtools.tmf.core.trace.TmfExperiment;
 import org.eclipse.linuxtools.tmf.ui.views.TmfView;
@@ -125,11 +114,7 @@
     private TimeGraphCombo fTimeGraphCombo;
 
     // The selected experiment
-<<<<<<< HEAD
-    private TmfExperiment<ITmfEvent> fSelectedExperiment;
-=======
     private TmfExperiment fSelectedExperiment;
->>>>>>> 6151d86c
 
     // The timegraph entry list
     private ArrayList<ControlFlowEntry> fEntryList;
@@ -293,11 +278,7 @@
         public void run() {
             ArrayList<ControlFlowEntry> entryList = null;
             synchronized (fEntryListSyncObj) {
-<<<<<<< HEAD
-                entryList = fEntryList;
-=======
                 entryList = (ArrayList<ControlFlowEntry>) fEntryList.clone();
->>>>>>> 6151d86c
             }
             if (entryList == null) {
                 return;
@@ -430,11 +411,7 @@
      *            The signal that's received
      */
     @TmfSignalHandler
-<<<<<<< HEAD
-    public void experimentSelected(final TmfExperimentSelectedSignal<? extends ITmfEvent> signal) {
-=======
     public void experimentSelected(final TmfExperimentSelectedSignal signal) {
->>>>>>> 6151d86c
         if (signal.getExperiment().equals(fSelectedExperiment)) {
             return;
         }
@@ -449,8 +426,6 @@
     }
 
     /**
-<<<<<<< HEAD
-=======
      * Experiment is disposed: clear the data structures and the view
      *
      * @param signal the signal received
@@ -470,7 +445,6 @@
     }
 
     /**
->>>>>>> 6151d86c
      * Handler for the synch signal
      *
      * @param signal
@@ -484,11 +458,7 @@
         final long time = signal.getCurrentTime().normalize(0, -9).getValue();
 
         int thread = -1;
-<<<<<<< HEAD
-        for (ITmfTrace<?> trace : fSelectedExperiment.getTraces()) {
-=======
         for (ITmfTrace trace : fSelectedExperiment.getTraces()) {
->>>>>>> 6151d86c
             if (thread > 0) {
                 break;
             }
@@ -581,19 +551,11 @@
      */
     @TmfSignalHandler
     public void stateSystemBuildCompleted (final TmfStateSystemBuildCompleted signal) {
-<<<<<<< HEAD
-        final TmfExperiment<?> selectedExperiment = fSelectedExperiment;
-        if (selectedExperiment == null || selectedExperiment.getTraces() == null) {
-            return;
-        }
-        for (ITmfTrace<?> trace : selectedExperiment.getTraces()) {
-=======
         final TmfExperiment selectedExperiment = fSelectedExperiment;
         if (selectedExperiment == null || selectedExperiment.getTraces() == null) {
             return;
         }
         for (ITmfTrace trace : selectedExperiment.getTraces()) {
->>>>>>> 6151d86c
             if (trace == signal.getTrace() && trace instanceof CtfKernelTrace) {
                 final Thread thread = new Thread("ControlFlowView build") { //$NON-NLS-1$
                     @Override
@@ -611,22 +573,12 @@
     // Internal
     // ------------------------------------------------------------------------
 
-<<<<<<< HEAD
-    @SuppressWarnings("unchecked")
-    private void selectExperiment(TmfExperiment<?> experiment) {
-        fStartTime = Long.MAX_VALUE;
-        fEndTime = Long.MIN_VALUE;
-        fSelectedExperiment = (TmfExperiment<ITmfEvent>) experiment;
-        ArrayList<ControlFlowEntry> rootList = new ArrayList<ControlFlowEntry>();
-        for (ITmfTrace<?> trace : experiment.getTraces()) {
-=======
     private void selectExperiment(TmfExperiment experiment) {
         fStartTime = Long.MAX_VALUE;
         fEndTime = Long.MIN_VALUE;
         fSelectedExperiment = experiment;
         ArrayList<ControlFlowEntry> rootList = new ArrayList<ControlFlowEntry>();
         for (ITmfTrace trace : experiment.getTraces()) {
->>>>>>> 6151d86c
             if (trace instanceof CtfKernelTrace) {
                 ArrayList<ControlFlowEntry> entryList = new ArrayList<ControlFlowEntry>();
                 CtfKernelTrace ctfKernelTrace = (CtfKernelTrace) trace;
@@ -740,11 +692,7 @@
         if (endTime <= startTime) {
             return null;
         }
-<<<<<<< HEAD
-        IStateSystemQuerier2 ssq = (IStateSystemQuerier2) entry.getTrace().getStateSystem();
-=======
         IStateSystemQuerier ssq = entry.getTrace().getStateSystem();
->>>>>>> 6151d86c
         List<ITimeEvent> eventList = null;
         try {
             int statusQuark = ssq.getQuarkRelative(entry.getThreadQuark(), Attributes.STATUS);
