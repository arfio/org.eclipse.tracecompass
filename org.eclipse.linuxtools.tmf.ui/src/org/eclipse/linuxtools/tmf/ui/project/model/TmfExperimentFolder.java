--- conflicted
+++ resolved
@@ -1,11 +1,11 @@
 /*******************************************************************************
  * Copyright (c) 2010 Ericsson
- * 
+ *
  * All rights reserved. This program and the accompanying materials are
  * made available under the terms of the Eclipse Public License v1.0 which
  * accompanies this distribution, and is available at
  * http://www.eclipse.org/legal/epl-v10.html
- * 
+ *
  * Contributors:
  *   Francois Chouinard - Initial API and implementation
  *******************************************************************************/
@@ -24,7 +24,7 @@
  * <p>
  * @version 1.0
  * @author Francois Chouinard
- * 
+ *
  */
 public class TmfExperimentFolder extends TmfProjectModelElement implements IPropertySource2 {
 
@@ -59,7 +59,7 @@
     // ------------------------------------------------------------------------
 
     /**
-     * Constructor. 
+     * Constructor.
      * Creates a TmfExperimentFolder model element.
      * @param name The name of the folder
      * @param folder The folder reference
@@ -81,7 +81,7 @@
     public IFolder getResource() {
         return (IFolder) fResource;
     }
-    
+
     /*
      * (non-Javadoc)
      * @see org.eclipse.linuxtools.tmf.ui.project.model.ITmfProjectModelElement#getProject()
@@ -90,7 +90,7 @@
     public TmfProjectElement getProject() {
         return (TmfProjectElement) getParent();
     }
-    
+
     /*
      * (non-Javadoc)
      * @see org.eclipse.linuxtools.tmf.ui.project.model.TmfProjectModelElement#refresh()
@@ -102,7 +102,6 @@
     }
 
     // ------------------------------------------------------------------------
-<<<<<<< HEAD
     // IPropertySource2
     // ------------------------------------------------------------------------
     /*
@@ -113,18 +112,6 @@
     public Object getEditableValue() {
         return null;
     }
-=======
-    // IPropertySource2
-    // ------------------------------------------------------------------------
-    /*
-     * (non-Javadoc)
-     * @see org.eclipse.ui.views.properties.IPropertySource#getEditableValue()
-     */
-    @Override
-    public Object getEditableValue() {
-        return null;
-    }
->>>>>>> 6151d86c
     /*
      * (non-Javadoc)
      * @see org.eclipse.ui.views.properties.IPropertySource#getPropertyDescriptors()
@@ -133,7 +120,7 @@
     public IPropertyDescriptor[] getPropertyDescriptors() {
         return (sfDescriptors != null) ? Arrays.copyOf(sfDescriptors, sfDescriptors.length) : null;
     }
-    
+
     /*
      * (non-Javadoc)
      * @see org.eclipse.ui.views.properties.IPropertySource#getPropertyValue(java.lang.Object)
@@ -141,21 +128,23 @@
     @Override
     public Object getPropertyValue(Object id) {
 
-        if (sfName.equals(id))
+        if (sfName.equals(id)) {
             return getName();
+        }
 
-        if (sfPath.equals(id))
+        if (sfPath.equals(id)) {
             return getPath().toString();
+        }
 
-        if (sfLocation.equals(id))
+        if (sfLocation.equals(id)) {
             return getLocation().toString();
+        }
 
         return null;
     }
     /*
      * (non-Javadoc)
      * @see org.eclipse.ui.views.properties.IPropertySource#resetPropertyValue(java.lang.Object)
-<<<<<<< HEAD
      */
     @Override
     public void resetPropertyValue(Object id) {
@@ -175,27 +164,6 @@
     public boolean isPropertyResettable(Object id) {
         return false;
     }
-=======
-     */
-    @Override
-    public void resetPropertyValue(Object id) {
-    }
-    /*
-     * (non-Javadoc)
-     * @see org.eclipse.ui.views.properties.IPropertySource#setPropertyValue(java.lang.Object, java.lang.Object)
-     */
-    @Override
-    public void setPropertyValue(Object id, Object value) {
-    }
-    /*
-     * (non-Javadoc)
-     * @see org.eclipse.ui.views.properties.IPropertySource2#isPropertyResettable(java.lang.Object)
-     */
-    @Override
-    public boolean isPropertyResettable(Object id) {
-        return false;
-    }
->>>>>>> 6151d86c
     /*
      * (non-Javadoc)
      * @see org.eclipse.ui.views.properties.IPropertySource2#isPropertySet(java.lang.Object)
