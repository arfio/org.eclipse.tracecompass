--- conflicted
+++ resolved
@@ -1,19 +1,11 @@
 /*******************************************************************************
  * Copyright (c) 2010 Ericsson
-<<<<<<< HEAD
- * 
-=======
  *
->>>>>>> 6151d86c
  * All rights reserved. This program and the accompanying materials are
  * made available under the terms of the Eclipse Public License v1.0 which
  * accompanies this distribution, and is available at
  * http://www.eclipse.org/legal/epl-v10.html
-<<<<<<< HEAD
- * 
-=======
  *
->>>>>>> 6151d86c
  * Contributors:
  *   Patrick Tasse - Initial API and implementation
  *******************************************************************************/
@@ -25,11 +17,7 @@
 
 public class CustomXmlTraceContext extends TmfContext {
 
-<<<<<<< HEAD
-    public CustomXmlTraceContext(ITmfLocation<?> location, long rank) {
-=======
     public CustomXmlTraceContext(ITmfLocation location, long rank) {
->>>>>>> 6151d86c
         super(location, rank);
     }
 
